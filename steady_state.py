''' Computes steady state. In the steady-state, the mass equation simplifies
to a constraint on constant mass flux j = j0. The momentum equation in terms
or mixture pressure, the energy equation in terms of enthalpy, and the mass
exchange between phases are modeled in terms of three coupled ODEs.
Mass fractions of non-reacting phases are constant in the steady-state as a
consequence of the mass equation.

Sample usage:

import matplotlib.pyplot as plt
import steady_state as ss
import numpy as np
f = ss.SteadyState(1e5, 1,
  override_properties={
    "yC": 0.00
  })
x = np.linspace(-4150, -150, 1000) 
U = f(x)
for i in range (8): 
  plt.subplot(3,3,i+1)
  plt.plot(x, U[...,i])
plt.show()

'''

import numpy as np
import scipy
import scipy.integrate
from scipy.special import erf
import matplotlib.pyplot as plt
import compressible_conduit_steady.material_properties as matprops

# DONE: TEST: why is the limit tau_d -> Infty giving negative exsolved mass?
#  -- too much pressure loss before it reaches the top. Events p->0, h->0 added.

# WARNING: setting u may have multiple possible p_chambers. This corresponds to
# a different position of the exsolution front
# also, use local space variables everywhere instead of param=.
# print->log
# plot interactive checks
# matprops interactive checks, thermopotential surface plotting


class SteadyState():

  def __init__(self, p_vent:float, inlet_input_val:float, input_type:str="u",
    override_properties:dict=None):
    ''' 
    Steady state ODE solver.
    Inputs:
      p_vent: vent pressure (if small enough, expect flow choking).
      inlet_input_val: chamber inlet value of velocity u, pressure p, or mass
        flux j. Provide the corresponding type in input_type.
      input_type: "u", "p", or "j" as provided by user.
      override_properties (dict): map from property name to value. See first
        section of __init__ for overridable properties.
    Call this object to sample the solution at a grid x, consistent with the
    provided value of conduit_length.
    Providing the number of elements at initialization helps, since no
    re-evaluation of the numerical solution is required. Re-evaluation risks
    perturbing the location of a sonic boundary. A one-node correction is
    included against this case, extrapolating the value at the vent. See
    __call__ for this implementation.
    '''
    # Validate properties
    if override_properties is None:
      override_properties = {}
    self.override_properties = override_properties
    ''' Set default and overridable properties'''
    # Water mass fraction (uniformly applied in conduit)
    self.yWt            = override_properties.pop("yWt", 0.03)
    self.yA             = override_properties.pop("yA", 1e-7)
    # Water vapour presence slightly above zero for numerics in unsteady case
    #   Higher makes numerics more happy, even for steady-state exsolution
    #   1e-5 is 10 ppm
    self.yWvInletMin    = override_properties.pop("yWvInletMin", 1e-5)
    # Crystal content (mass fraction; must be less than yl = 1.0 - ywt)
<<<<<<< HEAD
    self.yC             = override_properties.pop("yC", 0.01)
    self.yCMin          = override_properties.pop("yCMin", 1e-5)
=======
    self.yC             = override_properties.pop("yC", 0.0)
    # Inlet fragmented mass fraction
    self.yFInlet        = override_properties.pop("yFInlet", 0.0)
>>>>>>> cd2624d2
    # Critical volume fraction
    self.crit_volfrac   = override_properties.pop("crit_volfrac", 0.7)
    # Exsolution timescale
    self.tau_d          = override_properties.pop("tau_d", 1.0)
    # Fragmentation timescale
    self.tau_f          = override_properties.pop("tau_f", 1.0)
    # Viscosity (Pa s)
    self.mu             = override_properties.pop("mu", 1e5)
    # Conduit dimensions (m)
    self.conduit_radius = override_properties.pop("conduit_radius", 50)
    self.conduit_length = override_properties.pop("conduit_length", 4000)
    # Chamber conditions
    self.T_chamber      = override_properties.pop("T_chamber", 800+273.15)
    # Gas properties
    self.c_v_magma      = override_properties.pop("c_v_magma", 3e3)
    self.rho0_magma     = override_properties.pop("rho0_magma", 2.7e3)
    self.K_magma        = override_properties.pop("K_magma", 10e9)
    self.p0_magma       = override_properties.pop("p0_magma", 10e6)
    self.solubility_k   = override_properties.pop("solubility_k", 5e-6)
    self.solubility_n   = override_properties.pop("solubility_n", 0.5)
    # Number of evaluation points for ODE solver
    self.N_x            = override_properties.pop("NumElems", 200) + 1

    # Debug option (caches AinvRHS, source term F as lambdas that cannot be
    # pickled by the default pickle module)
    self._DEBUG = False

    # Compute liquid melt fraction
    self.yL = 1.0 - (self.yC + self.yA + self.yWt)

    # Input validation
    if self.yC + self.yA + self.yWt > 1:
      raise ValueError(f"Component mass fractions are [" +
        f"{self.yC, self.yA, self.yWt, self.yL}] for " +
        f"[crystal, air, water, melt].")
    if self.yFInlet > self.yL:
      raise ValueError(f"Inlet fragmented mass fraction exceeds the liquid" +
      f"melt mass fraction: inlet fragmented {self.yFInlet}, liquid melt {self.yL}.")
    if len(override_properties.items()) > 0:
      raise ValueError(
        f"Unused override properties:{list(override_properties.keys())}")

    # Set depth of conduit inlet (0 is surface)
    self.x0 = -self.conduit_length

    # Set mixture properties
    mixture = matprops.MixtureMeltCrystalWaterAir()
    mixture.magma = matprops.MagmaLinearizedDensity(c_v=self.c_v_magma,
      rho0=self.rho0_magma, K=self.K_magma, p_ref=self.p0_magma)
    mixture.k, mixture.n = self.solubility_k, self.solubility_n
    self.mixture = mixture

    # Set default mesh
    self.x_mesh = np.linspace(self.x0, 0, self.N_x)
    # Run once at the provided values
    self._set_cache(p_vent, inlet_input_val, input_type=input_type)

    # RHS function cache
    if self._DEBUG:
      self.F = None

    ''' Thermo functions in terms of (p, h, y)'''

  def T_ph(self, p, h, y):
    return self.mixture.T_ph(p, h, self.yA, y, 1.0-y-self.yA)

  def v_mix(self, p, T, y):
    return self.mixture.v_mix(p, T, self.yA, y, 1.0-y-self.yA)

  def dv_dp(self, p, T, y):
    return self.mixture.dv_dp(p, T, self.yA, y, 1.0-y-self.yA)

  def dv_dh(self, p, T, y):
    return self.mixture.dv_dh(p, T, self.yA, y, 1.0-y-self.yA)

  def dv_dy(self, p, T, y):
    return self.mixture.dv_dy(p, T, self.yA, y, 1.0-y-self.yA)

  def vf_g (self, p, T, y):
    return self.mixture.vf_g(p, T, self.yA, y, 1.0-y-self.yA)

  def x_sat(self, p):
    return self.mixture.x_sat(p)

  def y_wv_eq(self, p):
    return self.mixture.y_wv_eq(p, self.yWt, self.yC)


  def A(self, p, h, y, yf, j0):
    ''' Returns coefficient matrix to ODE (A in A dq/dx = f(q)).
    Coefficient matrix has block structure:
    [_ _ _ 0] [p ]
    [_ _ 0 0] [h ]
    [0 0 _ 0] [y ]
    [0 0 0 _] [yf]
     '''
    A = np.zeros((4,4))
    # Evaluate mixture state
    T = self.T_ph(p, h, y)
    v = self.v_mix(p, T, y)
    # Construct coefficient matrix
    A[0,:] = [j0**2 * self.dv_dp(p,T,y) + 1.0,
              j0**2 * self.dv_dh(p,T,y),
              j0**2 * self.dv_dy(p,T,y),
              0]
    A[1,:] = [v, -1, 0, 0]
    A[2,:] = [0, 0, j0*v, 0]
    A[3,:] = [0, 0, 0, j0*v]
    return A

  ''' Define eigenvalues of A '''
  def eigA(self, p, h, y, yF, j0):
    '''The eigenvalues are 
      u, u,
    which transports the chemical state (dy/dx), and the pair
      0.5 * j0^2 * (dv/dp)_{h,y} + 0.5 * sqrt((j0^2 dv/dp)^2 + 4(1 + j0^2 dv/dp + v j0^2 (dv/dh)) ),
      0.5 * j0^2 * (dv/dp)_{h,y} - 0.5 * sqrt((j0^2 dv/dp)^2 + 4(1 + j0^2 dv/dp + v j0^2 (dv/dh)) ).
    This conjugate pair replaces the usual isentropic sound speed eigenvalues.
    ''' 
    # Evaluate mixture state
    T = self.T_ph(p, h, y)
    v = self.v_mix(p, T, y)  
    # Compute eigenvalues
    u = j0 * v
    _q1 = j0**2 * self.dv_dp(p, T, y)
    _q2 = np.sqrt(_q1**2 + 4 * (1 + _q1 + v * j0**2 * self.dv_dh(p, T, y)))
    l1 = 0.5*(_q1 - _q2)
    l2 = 0.5*(_q1 + _q2)
    return np.array([l1, l2, u, u])
  
  def F_fric(self, p, T, y, yF, rho, u) -> float:
    ''' Friction (force per unit volume)'''
    # is_frag = float(self.vf_g(p, T, y) > self.crit_volfrac)

    # Poll friction model
    # mu = self.mu
    mu = self.F_fric_viscosity_model(T, y, yF)

    frag_factor = np.clip(1.0 - yF/self.yL, 0.0, 1.0)
    return -8.0*mu/self.conduit_radius**2 * u * frag_factor

  def F_fric_viscosity_model(self, T, y, yF) -> float:
    ''' Calculates the viscosity as a function of dissolved
    water and crystal content (assumes crystal phase is incompressible)/
    Does not take into account fragmented vs. not fragmented (avoiding
    double-dipping the effect of fragmentation).
    '''
    # Calculate pure melt viscosity (Hess & Dingwell 1996)
    yWd = self.yWt - y
    yL = self.yL
    yM = 1.0 - y - self.yA
    mfWd = yWd / yL # mass concentration of dissolved water
    log_mfWd = np.log(mfWd*100)
    log10_vis = -3.545 + 0.833 * log_mfWd
    log10_vis += (9601 - 2368 * log_mfWd) / (T - 195.7 - 32.25 * log_mfWd)
    meltVisc = 10**log10_vis
    # Calculate relative viscosity due to crystals (Costa 2005).
    alpha = 0.999916
    phi_cr = 0.673
    gamma = 3.98937
    delta = 16.9386
    B = 2.5
    # Compute volume fraction of crystal at equal phasic densities
    # Using crystal volume per (melt + crystal + dissolved water) volume
    phi_ratio = (self.yC / yM) / phi_cr
    erf_term = erf(
      np.sqrt(np.pi) / (2 * alpha) * phi_ratio * (1 + phi_ratio**gamma))
    crysVisc = (1 + phi_ratio**delta) * ((1 - alpha * erf_term)**(-B * phi_cr))
    
    viscosity = meltVisc * crysVisc
    return viscosity

  def solve_ssIVP(self, p_chamber, j0) -> tuple:
    ''' Solves initial value problem for (p,h,y)(x), given fully specified
    chamber (boundary) state.
    Returns:
      t: array
      state: array (p, h, y) (array sized 3 x ...)
      tup: informational tuple with solve_ivp return value `soln`,
        and system eigvals at vent) '''

    # Pull parameter values
    yA, yWt, yC, crit_volfrac, mu, tau_d, tau_f, conduit_radius, T_chamber = \
      self.yA, self.yWt, self.yC, self.crit_volfrac, self.mu, self.tau_d, \
      self.tau_f, self.conduit_radius, self.T_chamber
    x0, N_x = self.x0, self.N_x
    yFInlet = self.yFInlet
    # Compute auxiliary inlet conditions
    yWvInlet = np.clip(self.y_wv_eq(p_chamber), self.yWvInletMin, None)
    h_chamber = self.mixture.h_mix(
      p_chamber, T_chamber, yA, yWvInlet, 1.0-yA-yWvInlet)

    ''' Define momentum source (using captured parameters). '''
    # Define gravity momentum source
    F_grav = lambda rho: rho * (-9.8)
    # Define ODE momentum source term sum in terms of density rho
    F_rho = lambda p, T, y, yF, rho: F_grav(rho) \
      + self.F_fric(p, T, y, yF, rho, j0/rho)

    ''' Define water vapour mass fraction source. '''
    # Define source in mass per total volume
    S_source = lambda p, y, rho: rho / tau_d * (1.0 - yC - yWt - yA) * float(y > 0) * (
      (yWt - y)/(1.0 - yC - yWt) - self.x_sat(p))
    # Define equivalent source for mass fraction exsolved (y, or yWv)
    target_yWd = lambda p: np.clip(
      self.x_sat(p) * (1.0 - yC - yWt - yA), 0, yWt - self.yWvInletMin)
    Y = lambda p, y: 1.0 / tau_d * ((yWt - y) - target_yWd(p))
    # One-way gating
    # Y = lambda p, y: float(y > 0) * Y_unlimited(p, y) \
    #   + float(y <= 0) * np.clip(Y_unlimited(p,y), 0, None)
    # Ramp gating
    # Y = lambda p, y: np.clip(y, None, self.yWvInletMin) / self.yWvInletMin * Y_unlimited(p, y)
    
    ''' Set source term vector. '''
    def F(q):
      # Unpack q of size (4,1)
      p, h, y, yF = q
      F = np.zeros((4,1))
      # Compute mixture temperature, density
      T = self.T_ph(p, h, y)
      rho = 1.0/self.v_mix(p, T, y)
      # Compute (constant) liquid melt fraction
      yL = 1.0 - self.yWt - self.yC - self.yA
      # Compute source vector
      F[0] = F_rho(p, T, y, yF, rho) 
      F[2] = Y(p, y)
      F[3] = (yL - yF) / self.tau_f * float(self.vf_g(p, T, y) >= self.crit_volfrac)
      return F
    if self._DEBUG:  
      # Cache source term (cannot be pickled with default pickle module)
      self.F = F

    ''' Set ODE RHS A^{-1} F '''
    def AinvRHS_numinv(x, q):
      ''' Basic A^{-1} F evaluation.
      Used in ODE solver for dq/dx == RHS(x, q).
      Use AinvRHS instead for speed; this function
      shows more clearly the equation being solved,
      but relies on numerical inversion of a 4x4
      matrix.
      '''
      # Solve for RHS ode
      return np.linalg.solve(self.A(*q, j0), F(q)).flatten()

    def AinvRHS(x, q):
      ''' Precomputed A^{-1} f for speed.
      Uses block triangular inverse of
        [A b]^{-1}  = [A^{-1}  z ]
        [  u]         [       1/u]
      applied to sparse RHS vector F.
      Use this instead of RHS for speed.
      '''
      # Unpack
      p, h, y, yF = q
      # Compute dependents
      T     = self.T_ph(p, h, y)
      # dv_dp = y * (R / p * dT_dp(p, h, y) - R * T / p**2) + (1 - y) * dvm_dp(p)
      # dv_dh = y * R / p * dT_dh(p, h, y)
      # dv_dy = (v_wv(p, T) - v_m(p)) + y * R / p * dT_dy(p, T, y)
      v     = self.v_mix(p, T, y) 
      u     = j0 * v
      # Compute first column of A^{-1}:(2,1)
      a1 = np.array([1, v]) / (1+j0**2 * self.dv_dp(p, T, y) \
        + v * j0**2 * self.dv_dh(p, T, y))
      # Compute z == -A^{-1} * b / u
      z = -j0**2 * self.dv_dy(p, T, y) / u * a1
      yL = 1.0 - yWt - yC - yA
      return Y(p, y) * np.array([*z, 1/u, 0]) \
        + F_rho(p, T, y, yF, 1.0/v) * np.array([*a1, 0, 0]) \
        + np.array([0, 0, 0, (yL - yF) / self.tau_f
          * float(self.vf_g(p, T, y) >= self.crit_volfrac)])
    
    def RHS_reduced(x, q):
      ''' Reduced-size system for j0 == 0 case. (2x1 instead of 4x1).
      Length scale of exsolution and fragmentation -> 0. '''
      p, h = q
      F = np.zeros((2,1))
      # Equilibrium water vapour
      y = self.y_wv_eq(p)
      # Compute mixture temperature
      T = self.T_ph(p, h, y)
      v = self.v_mix(p, T, y)
      # Compute fragmented mass fraction
      yL = 1.0 - yWt - yC - yA
      yF = yL if self.vf_g(p, T, y) >= self.crit_volfrac else 0
      # Compute source vector with idempotent A^{-1} = A premultiplied
      F[0] = 1
      F[1] = v
      F *= F_rho(p, T, y, yF, 1.0/self.v_mix(p, T, y)) 
      return F.flatten()
    
    ''' Define postprocessing eigenvalue checker '''  
    # Set captured lambdas
    T_ph, dv_dp, v_mix, dv_dh = self.T_ph, self.dv_dp, self.v_mix, self.dv_dh
    class EventChoked():
      def __init__(self):
        self.terminal = True
        self.sonic_tol = 1e-7
      def __call__(self, t, q):
        # Compute equivalent condition to conjugate pair eigenvalue == 0
        # Note that this does not check the condition u == 0 (or j0 == 0).
        p, h, y, yF = q
        T = T_ph(p, h, y)
        # dv_dp = y * (R / p * dT_dp(p, h, y) - R * T / p**2) + (1 - y) * dvm_dp(p)
        # dv_dh = y * R / p * dT_dh(p, h, y)
        return j0**2 * (dv_dp(p, T, y) 
          + v_mix(p, T, y) * dv_dh(p, T, y)) \
          + 1.0 - self.sonic_tol
        # Default numerical eigenvalue computation
        return np.abs(np.linalg.eigvals(A(*q, j0))).min() - self.sonic_tol
    
    class ZeroPressure():
      def __init__(self):
        self.terminal = True
        self.direction = -1.0
      def __call__(self, t, q):
        p, h, y, yF = q
        return p

    class ZeroEnthalpy():
      def __init__(self):
        self.terminal = True
        self.direction = -1.0
      def __call__(self, t, q):
        p, h, y, yF = q
        return h
    
    class PositivePressureGradient():
      def __init__(self, RHS):
        self.terminal = True
        self.RHS = RHS
      def __call__(self, t, q):
        # Right hand side of dp/dx; is zero when dp/dx>0
        return float(self.RHS(t, q)[0] <= 0)

    # Set chamber (inlet) condition (p, h, y) with y = y_eq at pressure
    q0 = np.array([p_chamber, h_chamber, yWvInlet, yFInlet])

    if self._DEBUG:
      # Cache ODE details
      self.ivp_inputs = (AinvRHS, (self.x_mesh[0],self.x_mesh[-1]), q0, self.x_mesh, "Radau",
        [EventChoked(), ZeroPressure(), ZeroEnthalpy(), PositivePressureGradient(AinvRHS)])
    # Call ODE solver
    if j0 > 0:
      soln = scipy.integrate.solve_ivp(AinvRHS, (self.x_mesh[0],self.x_mesh[-1]), q0, t_eval=self.x_mesh, method="Radau",
        events=[EventChoked(), ZeroPressure(), ZeroEnthalpy(), PositivePressureGradient(AinvRHS)])
      # Output solution
      soln_state = soln.y
    else: # Exsolution length scale u * tau_d -> 0
      # Exact zero flux: use reduced (equilibrium chemistry) system
      soln = scipy.integrate.solve_ivp(RHS_reduced, (self.x_mesh[0],self.x_mesh[-1]), q0[0:2], t_eval=self.x_mesh, method="Radau",
        events=[EventChoked(), ZeroPressure(), ZeroEnthalpy(), PositivePressureGradient(RHS_reduced)])
      # Augment output solution with y at equilibrium and yF based on frag criterion
      # TODO: replace lazy yF fill with 0-1 values
      soln_state = np.vstack((soln.y, self.y_wv_eq(soln.y[0,:]), np.nan*np.zeros(soln.y[0,:])))

    # Compute eigenvalues at the final t
    eigvals_t_final = self.eigA(*soln_state[:,-1], j0)

    return soln.t, soln_state, (soln, eigvals_t_final)
  
  def _set_cache(self, p_vent:float, inlet_input_val:float,
    input_type:str="u"):
    _, _, calc_details = self.solve_steady_state_problem(
      p_vent, inlet_input_val, input_type=input_type, verbose=True)
    self.j0 = calc_details["j0"]
    self.p_chamber = calc_details["p"]
  
  def __call__(self, x:np.array, is_return_raw_phy:bool=False) -> np.array:
    '''Returns U sampled on x in quail format (default).
    Requires x to be consistent in length with conduit.length when
    _set_cache is called.
    ''' 
    # Save mesh as side effect
    self.x_mesh = x
    # Check that input x is consistent with internal length
    if np.abs((x.max() - x.min()) / self.conduit_length - 1.0) > 1e-7:
      raise Exception(
        f"Input x did not correspond to conduit length at initialization.")
    if is_return_raw_phy:
      # Return solution state (p, h, y)
      return self.solve_ssIVP(self.p_chamber, self.j0)[1]
    else:
<<<<<<< HEAD
      p, h, y = self.solve_ssIVP(self.p_chamber, self.j0)[1]

      # Correction for mesh perturbation (correct for up to one node)
      if len(y.ravel()) == len(self.x_mesh) - 1:
        # Extrapolate
        p, h, y = np.hstack((p, 2*p[-1] + p[-2])), \
          np.hstack((h, 2*h[-1] + h[-2])), np.hstack((y, 2*y[-1] + y[-2]))

      # Mass fraction correction
      y = np.where(y < 0, self.yWvInletMin, y)
      # Crystallinity correction
      yC = np.max((self.yC, self.yCMin))

      T = self.T_ph(p, h, y)
      v = self.v_mix(p, T, y)
      # Load and return conservative state vector
      U = np.zeros((*x.shape,8))
=======
      p, h, y, yF = self.solve_ssIVP(self.p_chamber, self.j0)[1]
      T = self.T_ph(p, h, y)
      v = self.v_mix(p, T, y)
      # Load and return state vector
      U = np.zeros((*x.shape, 8))
>>>>>>> cd2624d2
      U[...,0] = self.yA / v
      U[...,1] = y / v
      U[...,2] = (1.0 - y - self.yA) / v
      U[...,3] = self.j0
      U[...,4] = 0.5 * self.j0**2 * v + h/v - p
      U[...,5] = self.yWt / v
<<<<<<< HEAD
      U[...,6] = yC / v
      U[...,7] = 0.0 # Fragmented magma condition
=======
      U[...,6] = self.yC / v
      U[...,7] = yF / v
>>>>>>> cd2624d2
      return U

  def solve_steady_state_problem(self, p_vent:float, inlet_input_val:float,
    input_type:str="u", verbose=False):
    ''' Solves for the choking pressure and corresponding flow state.
    Input mass flux j0, velocity u, or chamber pressure p_chamber to compute
    the corresponding steady state. Specify input_type="j", "u", or "p" to access
    these modes. Note that j, u, and p are interdependent so that only one
    is required.
    The steady state problem is solved using the shooting method for j0 or p
    against the prescribed vent pressure if the pressure is above the choking
    pressure but below the hydrostatic vent pressure.

    Devnote: The p-case can be made faster by directly solving for the choking
    pressure, and then checking if flow is choked at the computed j0.
    '''
    # Pull parameter values
    yA, yWt, yC, crit_volfrac, mu, tau_d, tau_f, conduit_radius, T_chamber = \
      self.yA, self.yWt, self.yC, self.crit_volfrac, self.mu, self.tau_d, \
      self.tau_f, self.conduit_radius, self.T_chamber
    
    p_global_min = 0.1e5
    if p_vent < p_global_min:
      raise ValueError("Vent pressure below lowest tested case (0.1 bar).")

    # Select mode
    if input_type.lower() in ("u", "u0",):
      # Set p_chamber range for finding max
      p_min, p_max = np.max((p_global_min, p_vent)), 1e9
      z_min, z_max = p_min, p_max
      # Define dependence of inlet volume on p_chamber
      v_pc = lambda p_chamber: self.mixture.v_mix(p_chamber, T_chamber, yA,
        np.clip(self.y_wv_eq(p_chamber), self.yWvInletMin, None),
        1.0 - np.clip(self.y_wv_eq(p_chamber), self.yWvInletMin, None))
      u0 = inlet_input_val
      # Define solve kernel that returns (x, (p, h, y), (soln, eigvals))
      solve_kernel = lambda p_chamber: self.solve_ssIVP(
        p_chamber, u0/v_pc(p_chamber))
      p_vent_max = p_max
      _input_type = "u"
      mass_flux_cofactor = lambda p: 1.0/v_pc(p)

      ''' Additional estimation to filter out root for fragmented magma at the inlet '''
      # Compute maximum exsolvable in conduit
      yMax = self.yWt - self.x_sat(p_vent) * (1.0 - self.yC - self.yWt - self.yA)
      # Compute maximum water vapour volume
      vwMax = 1.0 / p_vent * self.mixture.waterEx.R * self.T_chamber
      # Compute maximum mixture volume
      vMax = yMax * vwMax + (1 - yMax) * self.mixture.magma.v_pT(p_vent, None)
      # Estimate minimum chamber pressure
      p_est = p_vent + self.conduit_length * 9.8 /  vMax
      # Compute saturation pressure
      p_sat = (self.yWt / self.yL / self.solubility_k) ** (1/self.solubility_n)
      p_min = np.max((p_min, p_sat))
      # print(p_est, p_min, p_sat)
      z_min = p_min

    elif input_type.lower() in ("j", "j0",):
      # Set p_chamber range for finding max
      p_min, p_max = np.max((p_global_min, p_vent)), 1e9
      z_min, z_max = p_min, p_max
      j0 = inlet_input_val
      # Define solve kernel that returns (x, (p, h, y), (soln, eigvals))
      solve_kernel = lambda p_chamber: self.solve_ssIVP(
        p_chamber, j0)
      p_vent_max = p_max
      _input_type = "u"
      mass_flux_cofactor = lambda p: 1.0
    elif input_type.lower() in ("p", "p0",):
      # Set j0 range for finding max 
      j0_min, j0_max  = 0.0, 10e3
      z_min, z_max = j0_min, j0_max
      p_chamber = inlet_input_val
      # Define solve kernel that returns (x, (p, h, y), (soln, eigvals))
      solve_kernel = lambda j0: self.solve_ssIVP(p_chamber, j0)
      p_vent_max = calc_vent_p(j0_min)
      _input_type = "p"
    else:
      raise Exception('Unknown input_type (use "u", "j", "p").')
    
    # Define mapping z -> p_vent, where z is the conjugate to the input value
    # (user inputs u or j0: z is p; user inputs p: z is j0)
    calc_vent_p = lambda z: solve_kernel(z)[1][0][-1]
    # Define mapping z -> lambda_min(x = 0)
    def eigmin_top(z):
      ''' Returns the smaller conjugate-pair eigval at top,
      or negative value if the matrix is singular at depth.
      Assumes that the correct eigval is indexed by 1 in list
      [u-k, u+k, u, u].''' 
      _t, _z, outs = solve_kernel(z)
      return -1e-1 if len(outs[0].t_events[0]) != 0 or not outs[0].success else \
        np.abs(outs[1][0])

    ''' 
    For input p_chamber, the bounds on p_vent are given by the hydrostatic and
    choking j0.
    For input u or j, for low enough chamber pressure, p drops below p_vent. For
    high enough chamber pressure, the flow chokes at the vent but vent pressure
    is continuously dependent on the chamber pressure. The hydrostatic p_chamber
    provides a lower bound on p_chamber. As p_chamber increases, p_vent.
    '''
    # Solve for maximum j0 / minimum p_chamber that does not choke
    
    if _input_type == "p":
      z_choke = scipy.optimize.brenth(lambda z: eigmin_top(z), z_min, z_max)
      z_min = z_choke
      ''' Check vent flow state for given p_vent, and solve for solution [p(x), h(x), y(x)]. '''
      if p_vent < calc_vent_p(z_choke):
        # Choked case
        print("Choked at vent.")
        x, (p_soln, h_soln, y_soln, yF_soln), (soln, _) = solve_kernel(z_choke)
      elif p_vent > p_vent_max:
        # Inconsistent pressure (exceeds hydrostatic pressure consistent with chamber pressure)
        print("Vent pressure is too high (reverse flow required to reverse pressure gradient).")
        x, (p_soln, h_soln, y_soln, yF_soln), soln = None, (None, None, None), None
      else:
        print("Subsonic flow at vent. Shooting method for correct value of z.")
        z = scipy.optimize.brenth(lambda z: calc_vent_p(z) - p_vent, z_min, z_max)
        print("Solution j0 found. Computing solution.")
        # Compute solution at j0
        x, (p_soln, h_soln, y_soln, yF_soln), (soln, _) = solve_kernel(z)
    elif _input_type == "u":
      # Number of times to double pressure while searching for choking pressure
      N_doubling = 25

      if input_type.lower() in ("j", "j0",):        
        j0_u = lambda p: j0
      else:
        u = inlet_input_val
        j0_u = lambda p: u / self.v_mix(p, self.T_chamber,
          np.clip(self.y_wv_eq(p), self.yWvInletMin, None))

      print("Computing minimum possible pressure.")
      ''' Compute loose lower bound on pressure due to gravity. '''
      # Lower bound pressure
      yMax = self.yWt - self.x_sat(p_vent) * (
        1.0 - self.yC - self.yWt - self.yA)
      # Compute maximum water vapour volume
      vwMax = 1.0 / p_vent * self.mixture.waterEx.R * self.T_chamber
      # Compute maximum mixture volume
      vMax = yMax * vwMax + (1 - yMax) * self.mixture.magma.v_pT(p_vent, None)
      p_minbound = p_vent + self.conduit_length * 9.8 /  vMax

      ''' Find lowest-pressure continuous solution '''
      p0 = p_minbound
      for k in range(N_doubling):
        # Compute IVP solution
        
        p_chamber = p0*2**k
        j0 = j0_u(p_chamber)
        _out = self.solve_ssIVP(p0*2**k, j0)
        p_top = _out[1][0,-1]
        x_top = _out[0][-1]
        # ''' Top pressure and pressure grad check'''
        # q_top = _out[1][:,-1]
        # dqdx = np.linalg.solve(self.A(*q_top, j0), self.F(q_top)).flatten()
        # dpdx = dqdx[0]
        # # Tolerable distance-to-zero-pressure
        # p_min = 0.001e6 # 1 mbar
        # dx_min = 1.0    # 1 m until zero pressure
        # is_reached_vacuum = p_top < p_min or p_top/np.abs(dpdx) < dx_min
        # Search criterion
        if x_top >= self.x_mesh[-1]:
          break
      else:
        raise Exception("Could not bracket lower pressure limit.")

      def bisect_pmin(a,b):
        ''' Manual bisection for minimum pressure. '''
        fn_x_top = lambda p: self.solve_ssIVP(p, j0_u(p))[0][-1]
        # Reject if continuous solution at low bracketing pressure
        if fn_x_top(a) >= self.x_mesh[-1]:
          raise ValueError(f"Pressure {a} is a continuous solution.")
        # Reject if no continuous solution at high bracketing pressure
        if fn_x_top(b) < self.x_mesh[-1]:
          raise ValueError(f"Pressure {b} is not a continuous solution.")

        abs_tol = 1e-1
        m = 0.5*(a+b)

        while b - a > abs_tol:
          # Search criterion
          if fn_x_top(m) >= self.x_mesh[-1]: # Continuous solution found
            b = m
          else:
            a = m
          m = 0.5*(a+b)
        return b # Continuous solution
      # Compute minimum possible chamber pressure
      pc_min = bisect_pmin(p0*2**k/2, p0*2**k)
      # Compute corresponding minimum vent pressure
      p_vent_min = self.solve_ssIVP(pc_min, j0_u(pc_min))[1][0,-1]
      print(f"Minimum vent pressure is {p_vent_min}.")
      if p_vent <= p_vent_min:
        print("Choked flow.")
        z = pc_min
        x, (p_soln, h_soln, y_soln, yF_soln), (soln, _) = solve_kernel(z)
      else:
        # Unchoked
        print("Pressure matching for vent pressure at given velocity.")
        # Define wrapped objective taking into subpressurized flow
        def objective(z):
          soln = solve_kernel(z)
          # Retrieve 
          z_top = soln[0][-1]
          p_top = soln[1][0,-1]
          return p_top - p_vent if z_top >= self.x_mesh[-1] else -p_vent
        z = scipy.optimize.brenth(objective, pc_min, z_max)
        x, (p_soln, h_soln, y_soln, yF_soln), (soln, _) = solve_kernel(z)

    if verbose:
      # Package extra details on calculation.
      calc_details = {
        "soln": soln,
      }
      if _input_type == "u":
        calc_details["p_min"] = z_min
        calc_details["p_max"] = z_max
        calc_details["p"] = z
        # Mass flux cofactor is rho if input was u rather than rho*u
        calc_details["j0"] = mass_flux_cofactor(z) * inlet_input_val
      elif _input_type == "p":
        calc_details["j0_min"] = z_min
        calc_details["j0_max"] = z_max
        calc_details["p"] = inlet_input_val
        calc_details["j0"] = z

      return x, (p_soln, h_soln, y_soln, yF_soln), calc_details
    else:
      return x, (p_soln, h_soln, y_soln, yF_soln)


if __name__ == "__main__":
  ''' Perform unit test '''

  ss = SteadyState()
  p_range = np.linspace(1e5, 10e6, 50)
  results_varp = [ss.solve_ssIVP(p_chamber=p_chamber, j0=2700*1.0) for p_chamber in p_range]
  print(results_varp[0])
  for result in results_varp:
    plt.plot(result[0], result[1][0,:], '.-')
 
  p_range = np.linspace(1e5, 10e6, 20)
  results_varp = [ss.solve_steady_state_problem(p_vent, 1.0, "u") for p_vent in p_range]
  u_range = np.linspace(0.01, 10, 10)
  results_varu = [ss.solve_steady_state_problem(1e5, u, "u") for u in u_range]

  x, (p, h, y) = ss.solve_steady_state_problem(0.5e5, 1.0, "u")
  plt.plot(x, p, '--', color="black")
  plt.show()

  ''' Plot sample solution '''
  x, (p, h, y) = ss.solve_steady_state_problem(1e5, 1.0, "u")
  plt.figure()
  plt.subplot(1,4,1)
  plt.plot(x, p, '.-')
  plt.subplot(1,4,2)
  plt.plot(x, h, '.-')
  plt.subplot(1,4,3)
  plt.plot(x, y, '.-')
  plt.subplot(1,4,4)
  phi = ss.mixture.vf_g(p, ss.mixture.T_ph(p, h, ss.yA, y, 1.0-ss.yA-y), ss.yA, y, 1.0-ss.yA-y)
  plt.plot(x, phi, '.-')
  plt.show()<|MERGE_RESOLUTION|>--- conflicted
+++ resolved
@@ -75,14 +75,10 @@
     #   1e-5 is 10 ppm
     self.yWvInletMin    = override_properties.pop("yWvInletMin", 1e-5)
     # Crystal content (mass fraction; must be less than yl = 1.0 - ywt)
-<<<<<<< HEAD
-    self.yC             = override_properties.pop("yC", 0.01)
-    self.yCMin          = override_properties.pop("yCMin", 1e-5)
-=======
-    self.yC             = override_properties.pop("yC", 0.0)
+    self.yC             = override_properties.pop("yC", 1e-7)
+    self.yCMin          = override_properties.pop("yCMin", 1e-7)
     # Inlet fragmented mass fraction
     self.yFInlet        = override_properties.pop("yFInlet", 0.0)
->>>>>>> cd2624d2
     # Critical volume fraction
     self.crit_volfrac   = override_properties.pop("crit_volfrac", 0.7)
     # Exsolution timescale
@@ -466,10 +462,11 @@
       # Return solution state (p, h, y)
       return self.solve_ssIVP(self.p_chamber, self.j0)[1]
     else:
-<<<<<<< HEAD
-      p, h, y = self.solve_ssIVP(self.p_chamber, self.j0)[1]
+      p, h, y, yF = self.solve_ssIVP(self.p_chamber, self.j0)[1]
 
       # Correction for mesh perturbation (correct for up to one node)
+      # If the flow is close to vent-choked, numerical perturbation to the IVP
+      # solver can result in choking below the vent.
       if len(y.ravel()) == len(self.x_mesh) - 1:
         # Extrapolate
         p, h, y = np.hstack((p, 2*p[-1] + p[-2])), \
@@ -484,26 +481,14 @@
       v = self.v_mix(p, T, y)
       # Load and return conservative state vector
       U = np.zeros((*x.shape,8))
-=======
-      p, h, y, yF = self.solve_ssIVP(self.p_chamber, self.j0)[1]
-      T = self.T_ph(p, h, y)
-      v = self.v_mix(p, T, y)
-      # Load and return state vector
-      U = np.zeros((*x.shape, 8))
->>>>>>> cd2624d2
       U[...,0] = self.yA / v
       U[...,1] = y / v
       U[...,2] = (1.0 - y - self.yA) / v
       U[...,3] = self.j0
       U[...,4] = 0.5 * self.j0**2 * v + h/v - p
       U[...,5] = self.yWt / v
-<<<<<<< HEAD
-      U[...,6] = yC / v
-      U[...,7] = 0.0 # Fragmented magma condition
-=======
       U[...,6] = self.yC / v
       U[...,7] = yF / v
->>>>>>> cd2624d2
       return U
 
   def solve_steady_state_problem(self, p_vent:float, inlet_input_val:float,
